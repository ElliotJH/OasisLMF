from __future__ import unicode_literals

import csv
import io
import json
import os
import string

from collections import OrderedDict
from unittest import TestCase

import pandas as pd

from backports.tempfile import TemporaryDirectory
from tempfile import NamedTemporaryFile

from hypothesis import (
    given,
    HealthCheck,
    reproduce_failure,
    settings,
)
from hypothesis.strategies import (
    dictionaries,
    integers,
    just,
    lists,
    text,
    tuples,
)
from mock import patch, Mock

from oasislmf.exposures.manager import OasisExposuresManager
from oasislmf.exposures.pipeline import OasisFilesPipeline
from oasislmf.utils.exceptions import OasisException
from oasislmf.utils.status import (
    KEYS_STATUS_FAIL,
    KEYS_STATUS_NOMATCH,
    KEYS_STATUS_SUCCESS,
)
from ..models.fakes import fake_model

from tests import (
    canonical_exposure_data,
    keys_data,
    write_input_files,
)


class OasisExposureManagerAddModel(TestCase):
    def test_models_is_empty___model_is_added_to_model_dict(self):
        model = fake_model('supplier', 'model', 'version')

        manager = OasisExposuresManager()
        manager.add_model(model)

        self.assertEqual({model.key: model}, manager.models)

    def test_manager_already_contains_a_model_with_the_given_key___model_is_replaced_in_models_dict(self):
        first = fake_model('supplier', 'model', 'version')
        second = fake_model('supplier', 'model', 'version')

        manager = OasisExposuresManager(oasis_models=[first])
        manager.add_model(second)

        self.assertIs(second, manager.models[second.key])

    def test_manager_already_contains_a_diferent_model___model_is_added_to_dict(self):
        first = fake_model('first', 'model', 'version')
        second = fake_model('second', 'model', 'version')

        manager = OasisExposuresManager(oasis_models=[first])
        manager.add_model(second)

        self.assertEqual({
            first.key: first,
            second.key: second,
        }, manager.models)


class OasisExposureManagerDeleteModels(TestCase):
    def test_models_is_not_in_manager___no_model_is_removed(self):
        manager = OasisExposuresManager([
            fake_model('supplier', 'model', 'version'),
            fake_model('supplier2', 'model2', 'version2'),
        ])
        expected = manager.models

        manager.delete_models([fake_model('supplier3', 'model3', 'version3')])

        self.assertEqual(expected, manager.models)

    def test_models_exist_in_manager___models_are_removed(self):
        models = [
            fake_model('supplier', 'model', 'version'),
            fake_model('supplier2', 'model2', 'version2'),
            fake_model('supplier3', 'model3', 'version3'),
        ]

        manager = OasisExposuresManager(models)
        manager.delete_models(models[1:])

        self.assertEqual({models[0].key: models[0]}, manager.models)


class OasisExposureManagerLoadCanonicalProfile(TestCase):
    def test_model_and_kwargs_are_not_set___result_is_empty_dict(self):
        profile = OasisExposuresManager().load_canonical_profile()

        self.assertEqual({}, profile)

    @given(dictionaries(text(), text()))
    def test_model_is_set_with_profile_json___models_profile_is_set_to_expected_json(self, expected):
        model = fake_model(resources={'canonical_exposures_profile_json': json.dumps(expected)})

        profile = OasisExposuresManager().load_canonical_profile(oasis_model=model)

        self.assertEqual(expected, profile)
        self.assertEqual(expected, model.resources['canonical_exposures_profile'])

    @given(dictionaries(text(), text()), dictionaries(text(), text()))
    def test_model_is_set_with_profile_json_and_profile_json_is_passed_through_kwargs___kwargs_profile_is_used(
        self,
        model_profile,
        kwargs_profile
    ):
        model = fake_model(resources={'canonical_exposures_profile_json': json.dumps(model_profile)})

        profile = OasisExposuresManager().load_canonical_profile(oasis_model=model, canonical_exposures_profile_json=json.dumps(kwargs_profile))

        self.assertEqual(kwargs_profile, profile)
        self.assertEqual(kwargs_profile, model.resources['canonical_exposures_profile'])

    @given(dictionaries(text(), text()))
    def test_model_is_set_with_profile_json_path___models_profile_is_set_to_expected_json(self, expected):
        with NamedTemporaryFile('w') as f:
            json.dump(expected, f)
            f.flush()

            model = fake_model(resources={'canonical_exposures_profile_json_path': f.name})

            profile = OasisExposuresManager().load_canonical_profile(oasis_model=model)

            self.assertEqual(expected, profile)
            self.assertEqual(expected, model.resources['canonical_exposures_profile'])

    @given(dictionaries(text(), text()), dictionaries(text(), text()))
    def test_model_is_set_with_profile_json_path_and_profile_json_path_is_passed_through_kwargs___kwargs_profile_is_used(
        self,
        model_profile,
        kwargs_profile
    ):
        with NamedTemporaryFile('w') as model_file, NamedTemporaryFile('w') as kwargs_file:
            json.dump(model_profile, model_file)
            model_file.flush()
            json.dump(kwargs_profile, kwargs_file)
            kwargs_file.flush()

            model = fake_model(resources={'canonical_exposures_profile_json_path': model_file.name})

            profile = OasisExposuresManager().load_canonical_profile(oasis_model=model, canonical_exposures_profile_json_path=kwargs_file.name)

            self.assertEqual(kwargs_profile, profile)
            self.assertEqual(kwargs_profile, model.resources['canonical_exposures_profile'])


class OasisExposureManagerGetKeys(TestCase):
    def create_model(
        self,
        lookup='lookup',
        keys_file_path='key_file_path',
        keys_error_file_path='keys_error_file_path',
        model_exposures_file_path='model_exposures_file_path'
    ):
        model = fake_model(resources={'lookup': lookup})
        model.resources['oasis_files_pipeline'].keys_file_path = keys_file_path
        model.resources['oasis_files_pipeline'].keys_error_file_path = keys_error_file_path
        model.resources['oasis_files_pipeline'].model_exposures_file_path = model_exposures_file_path
        return model

    @given(
        lookup=text(min_size=1, alphabet=string.ascii_letters),
        keys=text(min_size=1, alphabet=string.ascii_letters),
        keys_errors=text(min_size=1, alphabet=string.ascii_letters),
        exposure=text(min_size=1, alphabet=string.ascii_letters)
    )
    def test_model_is_supplied_kwargs_are_not___lookup_keys_files_and_exposures_file_from_model_are_used(
        self,
        lookup,
        keys,
        keys_errors,
        exposure
    ):
        model = self.create_model(lookup=lookup, keys_file_path=keys, keys_error_file_path=keys_errors, model_exposures_file_path=exposure)

        with patch('oasislmf.exposures.manager.OasisKeysLookupFactory.save_keys', Mock(return_value=(keys, 1, keys_errors, 1))) as oklf_mock:
            res_keys_file_path, res_keys_error_file_path = OasisExposuresManager().get_keys(oasis_model=model)

            oklf_mock.assert_called_once_with(
                lookup=lookup,
                model_exposures_file_path=os.path.abspath(exposure),
                keys_file_path=os.path.abspath(keys),
                keys_error_file_path=os.path.abspath(keys_errors)
            )
            self.assertEqual(model.resources['oasis_files_pipeline'].keys_file_path, keys)
            self.assertEqual(res_keys_file_path, keys)
            self.assertEqual(model.resources['oasis_files_pipeline'].keys_error_file_path, keys_errors)
            self.assertEqual(res_keys_error_file_path, keys_errors)

    @given(
        model_lookup=text(min_size=1, alphabet=string.ascii_letters), 
        model_keys=text(min_size=1, alphabet=string.ascii_letters),
        model_keys_errors=text(min_size=1, alphabet=string.ascii_letters),
        model_exposure=text(min_size=1, alphabet=string.ascii_letters),
        lookup=text(min_size=1, alphabet=string.ascii_letters),
        keys=text(min_size=1, alphabet=string.ascii_letters),
        keys_errors=text(min_size=1, alphabet=string.ascii_letters),
        exposure=text(min_size=1, alphabet=string.ascii_letters)
    )
    def test_model_and_kwargs_are_supplied___lookup_keys_files_and_exposures_file_from_kwargs_are_used(
        self,
        model_lookup,
        model_keys,
        model_keys_errors,
        model_exposure,
        lookup,
        keys,
        keys_errors,
        exposure
    ):
        model = self.create_model(lookup=model_lookup, keys_file_path=model_keys, keys_error_file_path=keys_errors, model_exposures_file_path=model_exposure)

        with patch('oasislmf.exposures.manager.OasisKeysLookupFactory.save_keys', Mock(return_value=(keys, 1, keys_errors, 1))) as oklf_mock:
            res_keys_file_path, res_keys_error_file_path = OasisExposuresManager().get_keys(
                oasis_model=model,
                lookup=lookup,
                model_exposures_file_path=exposure,
                keys_file_path=keys,
                keys_error_file_path=keys_errors
            )

            oklf_mock.assert_called_once_with(
                lookup=lookup,
                model_exposures_file_path=os.path.abspath(exposure),
                keys_file_path=os.path.abspath(keys),
                keys_error_file_path=os.path.abspath(keys_errors)
            )
            self.assertEqual(model.resources['oasis_files_pipeline'].keys_file_path, keys)
            self.assertEqual(res_keys_file_path, keys)
            self.assertEqual(model.resources['oasis_files_pipeline'].keys_error_file_path, keys_errors)
            self.assertEqual(res_keys_error_file_path, keys_errors)


class OasisExposureManagerLoadMasterDataframe(TestCase):
    @settings(suppress_health_check=[HealthCheck.too_slow])
    @given(
        profile_element_name=text(alphabet=string.ascii_letters, min_size=1),
        keys=keys_data(status=KEYS_STATUS_SUCCESS, size=10),
        exposures=canonical_exposure_data(10, min_value=1)
    )
    def test_row_in_keys_data_is_missing_from_exposure_data___oasis_exception_is_raised(
        self,
        profile_element_name,
        keys,
        exposures
    ):
        matching_exposures = [e for e in exposures if e[0] in map(lambda k: k['id'], keys)] 
        exposures.pop(exposures.index(matching_exposures[0]))
        profile = {
            profile_element_name: {'ProfileElementName': profile_element_name, 'FieldName': 'TIV', 'CoverageTypeID': 1}
        }

        with NamedTemporaryFile('w') as keys_file, NamedTemporaryFile('w') as exposures_file:
            write_input_files(keys, keys_file.name, exposures, exposures_file.name, profile_element_name=profile_element_name)

            with self.assertRaises(OasisException):
                OasisExposuresManager().load_master_data_frame(exposures_file.name, keys_file.name, profile)

    @settings(suppress_health_check=[HealthCheck.too_slow])
    @given(
        profile_element_name=text(alphabet=string.ascii_letters, min_size=1),
        keys=keys_data(status=KEYS_STATUS_SUCCESS, size=10),
        exposures=canonical_exposure_data(num_rows=10, min_value=1)
    )
    def test_each_row_has_a_single_row_per_element_with_each_row_having_a_positive_value_for_the_profile_element___each_row_is_present(
        self,
        profile_element_name,
        keys,
        exposures
    ):
        profile = {
            profile_element_name: {'ProfileElementName': profile_element_name, 'FieldName': 'TIV', 'CoverageTypeID': 1}
        }

        expected = []
        keys_values_tuples = map(lambda li: tuple(filter(lambda v: type(v) == int, li)), [k.values() for k in keys])
        for i, zipped_data in enumerate(zip(keys_values_tuples, exposures)):
            expected.append((
                i + 1,
                zipped_data[0],
                zipped_data[1][1],
            ))

        with NamedTemporaryFile('w') as keys_file, NamedTemporaryFile('w') as exposures_file:
            write_input_files(keys, keys_file.name, exposures, exposures_file.name, profile_element_name=profile_element_name)

            result = OasisExposuresManager().load_master_data_frame(
                exposures_file.name,
                keys_file.name,
                profile,
            )
        self.assertEqual(len(expected), len(result))

        for idx in range(len(result)):
            row = {k:(int(v) if k != 'tiv' else v) for k, v in result.iloc[idx].to_dict().items()}
            self.assertEqual(idx + 1, row['item_id'])
            self.assertEqual(idx + 1, row['coverage_id'])
            self.assertEqual(exposures[idx][1], row['tiv'])
            self.assertEqual(keys[idx]['area_peril_id'], row['areaperil_id'])
            self.assertEqual(keys[idx]['vulnerability_id'], row['vulnerability_id'])
            self.assertEqual(idx + 1, row['group_id'])
            self.assertEqual(1, row['summary_id'])
            self.assertEqual(1, row['summaryset_id'])

    @settings(suppress_health_check=[HealthCheck.too_slow])
    @given(
        profile_element_name=text(alphabet=string.ascii_letters, min_size=1),
        keys=keys_data(status=KEYS_STATUS_SUCCESS, size=10),
        exposures=canonical_exposure_data(num_rows=10, min_value=1)
    )
    def test_each_row_has_a_single_row_per_element_with_each_row_having_any_value_for_the_profile_element___rows_with_profile_elements_gt_0_are_present(
        self,
        profile_element_name,
        keys,
        exposures
    ):
        profile = {
            profile_element_name: {'ProfileElementName': profile_element_name, 'FieldName': 'TIV', 'CoverageTypeID': 1}
        }

        expected = []
        keys_values_tuples = map(lambda li: tuple(filter(lambda v: type(v) == int, li)), [k.values() for k in keys])
        row_id = 0
        for zipped_keys, zipped_exposure in zip(keys_values_tuples, exposures):
            if zipped_exposure[1] > 0:
                row_id += 1
                expected.append((
                    row_id,
                    zipped_keys,
                    zipped_exposure[1],
                ))

        with NamedTemporaryFile('w') as keys_file, NamedTemporaryFile('w') as exposures_file:
            write_input_files(keys, keys_file.name, exposures, exposures_file.name, profile_element_name=profile_element_name)

            result = OasisExposuresManager().load_master_data_frame(
                exposures_file.name,
                keys_file.name,
                profile,
            )

        self.assertEqual(len(expected), len(result))
        for idx in range(len(result)):
            row = {k:(int(v) if k != 'tiv' else v) for k, v in result.iloc[idx].to_dict().items()}
            self.assertEqual(idx + 1, row['item_id'])
            self.assertEqual(idx + 1, row['coverage_id'])
            self.assertEqual(exposures[idx][1], row['tiv'])
            self.assertEqual(keys[idx]['area_peril_id'], row['areaperil_id'])
            self.assertEqual(keys[idx]['vulnerability_id'], row['vulnerability_id'])
            self.assertEqual(idx + 1, row['group_id'])
            self.assertEqual(1, row['summary_id'])
            self.assertEqual(1, row['summaryset_id'])


class FileGenerationTestCase(TestCase):
    def setUp(self):
        self.items_filename = 'items.csv'
        self.timestamped_items_filename = 'items_timestamped.csv'
        self.coverages_filename = 'coverages.csv'
        self.timestamped_coverages_filename = 'coverages_timestamped.csv'
        self.gul_filename = 'gul.csv'
        self.timestamped_gul_filename = 'gul_timestamped.csv'

    def check_items_files(self, keys, out_dir):
        expected = [
            {
                'item_id': i + 1,
                'coverage_id': i + 1,
                'areaperil_id': key['area_peril_id'],
                'vulnerability_id': key['vulnerability_id'],
                'group_id': i + 1,
            } for i, key in enumerate(keys)
        ]

<<<<<<< HEAD
        with io.open(os.path.join(out_dir, self.items_filename), 'r', encoding='utf-8') as f1:
            with io.open(os.path.join(out_dir, self.timestamped_items_filename), 'r', encoding='utf-8') as f2:
                result = pd.read_csv(f1).T.to_dict().values()
                self.assertEqual(expected, result)
                result = pd.read_csv(f2).T.to_dict().values()
                self.assertEqual(expected, result)
=======
        with io.open(os.path.join(out_dir, self.items_filename), 'r', encoding='utf-8') as f:
            result = list(csv.DictReader(f))
            map(lambda rec: map(lambda key: rec.update({key: str(int(float(rec[key])))}), rec), result)
            self.assertEqual(expected, result)

        with io.open(os.path.join(out_dir, self.timestamped_items_filename), 'r', encoding='utf-8') as f:
            result = list(csv.DictReader(f))
            map(lambda rec: map(lambda key: rec.update({key: str(int(float(rec[key])))}), rec), result)
            self.assertEqual(expected, result)
>>>>>>> 1a307827

    def check_coverages_files(self, exposures, out_dir):
        expected = [
            {
                'coverage_id': item_id + 1,
                'tiv': item[1],
            } for item_id, item in enumerate(exposures)
        ]

<<<<<<< HEAD
        with io.open(os.path.join(out_dir, self.coverages_filename), 'r', encoding='utf-8') as f1:
            with io.open(os.path.join(out_dir, self.timestamped_coverages_filename), 'r', encoding='utf-8') as f2:
                result = pd.read_csv(f1).T.to_dict().values()
                self.assertEqual(expected, result)
                result = pd.read_csv(f2).T.to_dict().values()
                self.assertEqual(expected, result)
=======
        with io.open(os.path.join(out_dir, self.coverages_filename), 'r', encoding='utf-8') as f:
            result = list(csv.DictReader(f))
            map(lambda rec: map(lambda key: rec.update({key: str(int(float(rec[key])))}), rec), result)
            self.assertEqual(expected, result)

        with io.open(os.path.join(out_dir, self.timestamped_coverages_filename), 'r', encoding='utf-8') as f:
            result = list(csv.DictReader(f))
            map(lambda rec: map(lambda key: rec.update({key: str(int(float(rec[key])))}), rec), result)
            self.assertEqual(expected, result)
>>>>>>> 1a307827

    def check_gul_files(self, exposures, out_dir):
        expected = [
            {
                'coverage_id': item_id + 1,
                'summary_id': 1,
                'summaryset_id': 1,
            } for item_id in range(len(exposures))
        ]

<<<<<<< HEAD
        with io.open(os.path.join(out_dir, self.gul_filename), 'r', encoding='utf-8') as f1:
            with io.open(os.path.join(out_dir, self.timestamped_gul_filename), 'r', encoding='utf-8') as f2:
                result = pd.read_csv(f1).T.to_dict().values()
                self.assertEqual(expected, result)
                result = pd.read_csv(f2).T.to_dict().values()
                self.assertEqual(expected, result)

=======
        with io.open(os.path.join(out_dir, self.gul_filename), 'r', encoding='utf-8') as f:
            result = list(csv.DictReader(f))
            map(lambda rec: map(lambda key: rec.update({key: str(int(float(rec[key])))}), rec), result)
            self.assertEqual(expected, result)

        with io.open(os.path.join(out_dir, self.timestamped_gul_filename), 'r', encoding='utf-8') as f:
            result = list(csv.DictReader(f))
            map(lambda rec: map(lambda key: rec.update({key: str(int(float(rec[key])))}), rec), result)
            self.assertEqual(expected, result)
>>>>>>> 1a307827

class OasisExposuresManagerGenerateItemsFile(FileGenerationTestCase):

    @settings(suppress_health_check=[HealthCheck.too_slow])
    @given(
        keys=keys_data(status=KEYS_STATUS_SUCCESS, min_size=10),
        exposures=canonical_exposure_data(10, min_value=1)
    )
    def test_paths_are_stored_in_the_model___model_paths_are_used(self, keys, exposures):
        profile = {
            'profile_element': {'ProfileElementName': 'profile_element', 'FieldName': 'TIV', 'CoverageTypeID': 1}
        }

        with NamedTemporaryFile('w') as keys_file, NamedTemporaryFile('w') as exposures_file, TemporaryDirectory() as out_dir:
            write_input_files(
                keys=keys,
                keys_file_path=keys_file.name,
                exposures=exposures,
                exposures_file_path=exposures_file.name
            )

            model = fake_model(resources={
                'items_file_path': os.path.join(out_dir, self.items_filename),
                'items_timestamped_file_path': os.path.join(out_dir, self.timestamped_items_filename),
                'canonical_exposures_profile': profile,
            })
            model.resources['oasis_files_pipeline'].keys_file_path = keys_file.name
            model.resources['oasis_files_pipeline'].canonical_exposures_file_path = exposures_file.name

            OasisExposuresManager().generate_items_file(oasis_model=model)

            self.check_items_files(keys, out_dir)

    @settings(suppress_health_check=[HealthCheck.too_slow])
    @given(
        keys=keys_data(status=KEYS_STATUS_SUCCESS, min_size=10),
        exposures=canonical_exposure_data(10, min_value=1)
    )
    def test_paths_are_stored_in_the_kwargs___kwarg_paths_are_used(self, keys, exposures):
        profile = {
            'profile_element': {'ProfileElementName': 'profile_element', 'FieldName': 'TIV', 'CoverageTypeID': 1}
        }

        with NamedTemporaryFile('w') as keys_file, NamedTemporaryFile('w') as exposures_file, TemporaryDirectory() as out_dir:
            write_input_files(keys, keys_file.name, exposures, exposures_file.name)

            model = fake_model()

            OasisExposuresManager().generate_items_file(
                oasis_model=model,
                canonical_exposures_profile=profile,
                keys_file_path=keys_file.name,
                canonical_exposures_file_path=exposures_file.name,
                items_file_path=os.path.join(out_dir, self.items_filename),
                items_timestamped_file_path=os.path.join(out_dir, self.timestamped_items_filename),
            )

            self.check_items_files(keys, out_dir)


class OasisExposuresManagerGenerateCoveragesFile(FileGenerationTestCase):

    @settings(suppress_health_check=[HealthCheck.too_slow])
    @given(
        keys=keys_data(status=KEYS_STATUS_SUCCESS, min_size=10),
        exposures=canonical_exposure_data(10, min_value=1)
    )
    def test_paths_are_stored_in_the_model___model_paths_are_used(self, keys, exposures):
        profile = {
            'profile_element': {'ProfileElementName': 'profile_element', 'FieldName': 'TIV', 'CoverageTypeID': 1}
        }

        with NamedTemporaryFile('w') as keys_file, NamedTemporaryFile('w') as exposures_file, TemporaryDirectory() as out_dir:
            write_input_files(keys, keys_file.name, exposures, exposures_file.name)

            model = fake_model(resources={
                'coverages_file_path': os.path.join(out_dir, self.coverages_filename),
                'coverages_timestamped_file_path': os.path.join(out_dir, self.timestamped_coverages_filename),
                'canonical_exposures_profile': profile,
            })
            model.resources['oasis_files_pipeline'].keys_file_path = keys_file.name
            model.resources['oasis_files_pipeline'].canonical_exposures_file_path = exposures_file.name

            OasisExposuresManager().generate_coverages_file(oasis_model=model)

            self.check_coverages_files(exposures, out_dir)

    @settings(suppress_health_check=[HealthCheck.too_slow])
    @given(
        keys=keys_data(status=KEYS_STATUS_SUCCESS, min_size=10),
        exposures=canonical_exposure_data(10, min_value=1)
    )
    def test_paths_are_stored_in_the_kwargs___kwarg_paths_are_used(self, keys, exposures):
        profile = {
            'profile_element': {'ProfileElementName': 'profile_element', 'FieldName': 'TIV', 'CoverageTypeID': 1}
        }

        with NamedTemporaryFile('w') as keys_file, NamedTemporaryFile('w') as exposures_file, TemporaryDirectory() as out_dir:
            write_input_files(keys, keys_file.name, exposures, exposures_file.name)

            model = fake_model()

            OasisExposuresManager().generate_coverages_file(
                oasis_model=model,
                canonical_exposures_profile=profile,
                keys_file_path=keys_file.name,
                canonical_exposures_file_path=exposures_file.name,
                coverages_file_path=os.path.join(out_dir, self.coverages_filename),
                coverages_timestamped_file_path=os.path.join(out_dir, self.timestamped_coverages_filename),
            )

            self.check_coverages_files(exposures, out_dir)


class OasisExposuresManagerGenerateGulsummaryxrefFile(FileGenerationTestCase):

    @settings(suppress_health_check=[HealthCheck.too_slow])
    @given(
        keys=keys_data(status=KEYS_STATUS_SUCCESS, min_size=10),
        exposures=canonical_exposure_data(10, min_value=1)
    )
    def test_paths_are_stored_in_the_model___model_paths_are_used(self, keys, exposures):
        profile = {
            'profile_element': {'ProfileElementName': 'profile_element', 'FieldName': 'TIV', 'CoverageTypeID': 1}
        }

        with NamedTemporaryFile('w') as keys_file, NamedTemporaryFile('w') as exposures_file, TemporaryDirectory() as out_dir:
            write_input_files(keys, keys_file.name, exposures, exposures_file.name)

            model = fake_model(resources={
                'gulsummaryxref_file_path': os.path.join(out_dir, self.gul_filename),
                'gulsummaryxref_timestamped_file_path': os.path.join(out_dir, self.timestamped_gul_filename),
                'canonical_exposures_profile': profile,
            })
            model.resources['oasis_files_pipeline'].keys_file_path = keys_file.name
            model.resources['oasis_files_pipeline'].canonical_exposures_file_path = exposures_file.name

            OasisExposuresManager().generate_gulsummaryxref_file(oasis_model=model)

            self.check_gul_files(exposures, out_dir)

    @settings(suppress_health_check=[HealthCheck.too_slow])
    @given(
        keys=keys_data(status=KEYS_STATUS_SUCCESS, min_size=10),
        exposures=canonical_exposure_data(10, min_value=1)
    )
    def test_paths_are_stored_in_the_kwargs___kwarg_paths_are_used(self, keys, exposures):
        profile = {
            'profile_element': {'ProfileElementName': 'profile_element', 'FieldName': 'TIV', 'CoverageTypeID': 1}
        }

        with NamedTemporaryFile('w') as keys_file, NamedTemporaryFile('w') as exposures_file, TemporaryDirectory() as out_dir:
            write_input_files(keys, keys_file.name, exposures, exposures_file.name)

            model = fake_model(resources={
                'gulsummaryxref_file_path': os.path.join(out_dir, self.gul_filename),
                'gulsummaryxref_timestamped_file_path': os.path.join(out_dir, self.timestamped_gul_filename),
                'canonical_exposures_profile': profile,
            })
            model.resources['oasis_files_pipeline'].keys_file_path = keys_file.name
            model.resources['oasis_files_pipeline'].canonical_exposures_file_path = exposures_file.name

            OasisExposuresManager().generate_gulsummaryxref_file(
                oasis_model=model,
                canonical_exposures_profile=profile,
                keys_file_path=keys_file.name,
                canonical_exposures_file_path=exposures_file.name,
                gulsummaryxref_file_path=os.path.join(out_dir, self.gul_filename),
                gulsummaryxref_timestamped_file_path=os.path.join(out_dir, self.timestamped_gul_filename),
            )

            self.check_gul_files(exposures, out_dir)


class OasisExposuresManagerGenerateOasisFiles(FileGenerationTestCase):
    @settings(suppress_health_check=[HealthCheck.too_slow])
    @given(
        keys=keys_data(status=KEYS_STATUS_SUCCESS, min_size=10),
        exposures=canonical_exposure_data(10, min_value=1)
    )
    def test_paths_are_stored_in_the_model___model_paths_are_used(self, keys, exposures):
        profile = {
            'profile_element': {'ProfileElementName': 'profile_element', 'FieldName': 'TIV', 'CoverageTypeID': 1}
        }

        with NamedTemporaryFile('w') as keys_file, NamedTemporaryFile('w') as exposures_file, TemporaryDirectory() as out_dir:
            write_input_files(keys, keys_file.name, exposures, exposures_file.name)

            model = fake_model(resources={
                'items_file_path': os.path.join(out_dir, self.items_filename),
                'items_timestamped_file_path': os.path.join(out_dir, self.timestamped_items_filename),
                'coverages_file_path': os.path.join(out_dir, self.coverages_filename),
                'coverages_timestamped_file_path': os.path.join(out_dir, self.timestamped_coverages_filename),
                'gulsummaryxref_file_path': os.path.join(out_dir, self.gul_filename),
                'gulsummaryxref_timestamped_file_path': os.path.join(out_dir, self.timestamped_gul_filename),
                'canonical_exposures_profile': profile,
            })
            model.resources['oasis_files_pipeline'].keys_file_path = keys_file.name
            model.resources['oasis_files_pipeline'].canonical_exposures_file_path = exposures_file.name

            OasisExposuresManager().generate_oasis_files(oasis_model=model)

            self.check_items_files(keys, out_dir)
            self.check_coverages_files(exposures, out_dir)
            self.check_gul_files(exposures, out_dir)

    @settings(suppress_health_check=[HealthCheck.too_slow])
    @given(
        keys=keys_data(status=KEYS_STATUS_SUCCESS, min_size=10),
        exposures=canonical_exposure_data(10, min_value=1)
    )
    def test_paths_are_stored_in_the_kwargs___kwarg_paths_are_used(self, keys, exposures):
        profile = {
            'profile_element': {'ProfileElementName': 'profile_element', 'FieldName': 'TIV', 'CoverageTypeID': 1}
        }

        with NamedTemporaryFile('w') as keys_file, NamedTemporaryFile('w') as exposures_file, TemporaryDirectory() as out_dir:
            write_input_files(keys, keys_file.name, exposures, exposures_file.name)

            model = fake_model()

            OasisExposuresManager().generate_oasis_files(
                oasis_model=model,
                canonical_exposures_profile=profile,
                keys_file_path=keys_file.name,
                canonical_exposures_file_path=exposures_file.name,
                items_file_path=os.path.join(out_dir, self.items_filename),
                items_timestamped_file_path=os.path.join(out_dir, self.timestamped_items_filename),
                coverages_file_path=os.path.join(out_dir, self.coverages_filename),
                coverages_timestamped_file_path=os.path.join(out_dir, self.timestamped_coverages_filename),
                gulsummaryxref_file_path=os.path.join(out_dir, self.gul_filename),
                gulsummaryxref_timestamped_file_path=os.path.join(out_dir, self.timestamped_gul_filename),
            )

            self.check_items_files(keys, out_dir)
            self.check_coverages_files(exposures, out_dir)
            self.check_gul_files(exposures, out_dir)


class OasisExposuresTransformSourceToCanonical(TestCase):
    @given(
        source_exposures_file_path=text(),
        source_exposures_validation_file_path=text(),
        source_to_canonical_exposures_transformation_file_path=text(),
        canonical_exposures_file_path=text()
    )
    def test_model_is_not_set___parameters_are_taken_from_kwargs(
            self,
            source_exposures_file_path,
            source_exposures_validation_file_path,
            source_to_canonical_exposures_transformation_file_path,
            canonical_exposures_file_path
    ):
        trans_call_mock = Mock()
        with patch('oasislmf.exposures.manager.Translator', Mock(return_value=trans_call_mock)) as trans_mock:
            OasisExposuresManager().transform_source_to_canonical(
                source_exposures_file_path=source_exposures_file_path,
                source_exposures_validation_file_path=source_exposures_validation_file_path,
                source_to_canonical_exposures_transformation_file_path=source_to_canonical_exposures_transformation_file_path,
                canonical_exposures_file_path=canonical_exposures_file_path
            )

            trans_mock.assert_called_once_with(
                os.path.abspath(source_exposures_file_path),
                os.path.abspath(canonical_exposures_file_path),
                os.path.abspath(source_exposures_validation_file_path),
                os.path.abspath(source_to_canonical_exposures_transformation_file_path),
                append_row_nums=True,
            )
            trans_call_mock.assert_called_once_with()

    @given(
        source_exposures_file_path=text(),
        source_exposures_validation_file_path=text(),
        source_to_canonical_exposures_transformation_file_path=text(),
        canonical_exposures_file_path=text()
    )
    def test_model_is_set___parameters_are_taken_from_model(
            self,
            source_exposures_file_path,
            source_exposures_validation_file_path,
            source_to_canonical_exposures_transformation_file_path,
            canonical_exposures_file_path):

        model = fake_model(resources={
            'source_exposures_file_path': source_exposures_file_path,
            'source_exposures_validation_file_path': source_exposures_validation_file_path,
            'source_to_canonical_exposures_transformation_file_path': source_to_canonical_exposures_transformation_file_path,
        })
        model.resources['oasis_files_pipeline'].canonical_exposures_path = canonical_exposures_file_path

        trans_call_mock = Mock()
        with patch('oasislmf.exposures.manager.Translator', Mock(return_value=trans_call_mock)) as trans_mock:
            OasisExposuresManager().transform_source_to_canonical(
                source_exposures_file_path=source_exposures_file_path,
                source_exposures_validation_file_path=source_exposures_validation_file_path,
                source_to_canonical_exposures_transformation_file_path=source_to_canonical_exposures_transformation_file_path,
                canonical_exposures_file_path=canonical_exposures_file_path
            )

            trans_mock.assert_called_once_with(
                os.path.abspath(source_exposures_file_path),
                os.path.abspath(canonical_exposures_file_path),
                os.path.abspath(source_exposures_validation_file_path),
                os.path.abspath(source_to_canonical_exposures_transformation_file_path),
                append_row_nums=True,
            )
            trans_call_mock.assert_called_once_with()


class OasisExposuresTransformCanonicalToModel(TestCase):
    @given(
        canonical_exposures_file_path=text(),
        canonical_exposures_validation_file_path=text(),
        canonical_to_model_exposures_transformation_file_path=text(),
        model_exposures_file_path=text()
    )
    def test_model_is_not_set___parameters_are_taken_from_kwargs(
            self,
            canonical_exposures_file_path,
            canonical_exposures_validation_file_path,
            canonical_to_model_exposures_transformation_file_path,
            model_exposures_file_path):

        trans_call_mock = Mock()
        with patch('oasislmf.exposures.manager.Translator', Mock(return_value=trans_call_mock)) as trans_mock:
            OasisExposuresManager().transform_canonical_to_model(
                canonical_exposures_file_path=canonical_exposures_file_path,
                canonical_exposures_validation_file_path=canonical_exposures_validation_file_path,
                canonical_to_model_exposures_transformation_file_path=canonical_to_model_exposures_transformation_file_path,
                model_exposures_file_path=model_exposures_file_path,
            )

            trans_mock.assert_called_once_with(
                os.path.abspath(canonical_exposures_file_path),
                os.path.abspath(model_exposures_file_path),
                os.path.abspath(canonical_exposures_validation_file_path),
                os.path.abspath(canonical_to_model_exposures_transformation_file_path),
                append_row_nums=False,
            )
            trans_call_mock.assert_called_once_with()

    @given(
        canonical_exposures_file_path=text(),
        canonical_exposures_validation_file_path=text(),
        canonical_to_model_exposures_transformation_file_path=text(),
        model_exposures_file_path=text()
    )
    def test_model_is_set___parameters_are_taken_from_model(
            self,
            canonical_exposures_file_path,
            canonical_exposures_validation_file_path,
            canonical_to_model_exposures_transformation_file_path,
            model_exposures_file_path):

        model = fake_model(resources={
            'canonical_exposures_validation_file_path': canonical_exposures_validation_file_path,
            'canonical_to_model_exposures_transformation_file_path': canonical_to_model_exposures_transformation_file_path,
        })
        model.resources['oasis_files_pipeline'].canonical_exposures_path = canonical_exposures_file_path
        model.resources['oasis_files_pipeline'].model_exposures_file_path = model_exposures_file_path

        trans_call_mock = Mock()
        with patch('oasislmf.exposures.manager.Translator', Mock(return_value=trans_call_mock)) as trans_mock:
            OasisExposuresManager().transform_canonical_to_model(
                canonical_exposures_file_path=canonical_exposures_file_path,
                canonical_exposures_validation_file_path=canonical_exposures_validation_file_path,
                canonical_to_model_exposures_transformation_file_path=canonical_to_model_exposures_transformation_file_path,
                model_exposures_file_path=model_exposures_file_path,
            )

            trans_mock.assert_called_once_with(
                os.path.abspath(canonical_exposures_file_path),
                os.path.abspath(model_exposures_file_path),
                os.path.abspath(canonical_exposures_validation_file_path),
                os.path.abspath(canonical_to_model_exposures_transformation_file_path),
                append_row_nums=False,
            )
            trans_call_mock.assert_called_once_with()


class OasisExposureManagerCreate(TestCase):
    @given(supplier=text(), model_id=text(), version=text())
    def test_supplier_model_and_version_are_supplied___correct_key_is_created(self, supplier, model_id, version):
        model = fake_model(supplier=supplier, model=model_id, version=version)

        self.assertEqual('{}/{}/{}'.format(supplier, model_id, version), model.key)

    def test_oasis_file_path_is_given___path_is_stored_as_absolute_path(self):
        model = fake_model(resources={'oasis_files_path': 'some_path'})

        result = model.resources['oasis_files_path']
        expected = os.path.abspath('some_path')

        self.assertEqual(expected, result)

    def test_oasis_file_path_is_not_given___path_is_abs_path_of_default(self):
        model = fake_model()

        result = model.resources['oasis_files_path']
        expected = os.path.abspath(os.path.join('Files', model.key.replace('/', '-')))

        self.assertEqual(expected, result)

    def test_file_pipeline_is_not_supplied___default_pipeline_is_set(self):
        model = fake_model()

        pipeline = model.resources['oasis_files_pipeline']

        self.assertIsInstance(pipeline, OasisFilesPipeline)
        self.assertEqual(pipeline.model_key, model.key)

    def test_file_pipeline_is_supplied___pipeline_is_unchanged(self):
        pipeline = OasisFilesPipeline()

        model = fake_model(resources={'oasis_files_pipeline': pipeline})

        self.assertIs(pipeline, model.resources['oasis_files_pipeline'])

    def test_pipeline_is_not_a_pipeline_instance___oasis_exception_is_raised(self):
        class FakePipeline(object):
            pass

        pipeline = FakePipeline()

        with self.assertRaises(OasisException):
            fake_model(resources={'oasis_files_pipeline': pipeline})

    def test_canonical_exposures_profile_not_set___canonical_exposures_profile_in_none(self):
        model = fake_model()

        profile = model.resources['canonical_exposures_profile']

        self.assertEqual({}, profile)

    @given(dictionaries(text(), text()))
    def test_canonical_exposures_profile_json_set___canonical_exposures_profile_matches_json(self, expected):
        model = fake_model(resources={'canonical_exposures_profile_json': json.dumps(expected)})

        profile = model.resources['canonical_exposures_profile']

        self.assertEqual(expected, profile)

    @given(dictionaries(text(), text()))
    def test_canonical_exposures_profile_path_set___canonical_exposures_profile_matches_json(self, expected):
        with NamedTemporaryFile('w') as f:
            json.dump(expected, f)
            f.flush()

            model = fake_model(resources={'canonical_exposures_profile_json_path': f.name})

            profile = model.resources['canonical_exposures_profile']

            self.assertEqual(expected, profile)

    @given(dictionaries(text(), text()), dictionaries(text(), text()))
    def test_canonical_exposures_profile_set___profile_is_not_updated(self, expected, new):
        model = fake_model(resources={
            'canonical_exposures_profile': expected,
            'canonical_exposures_profile_json': json.dumps(new),
        })

        profile = model.resources['canonical_exposures_profile']

        self.assertEqual(expected, profile)<|MERGE_RESOLUTION|>--- conflicted
+++ resolved
@@ -392,24 +392,12 @@
             } for i, key in enumerate(keys)
         ]
 
-<<<<<<< HEAD
         with io.open(os.path.join(out_dir, self.items_filename), 'r', encoding='utf-8') as f1:
             with io.open(os.path.join(out_dir, self.timestamped_items_filename), 'r', encoding='utf-8') as f2:
                 result = pd.read_csv(f1).T.to_dict().values()
                 self.assertEqual(expected, result)
                 result = pd.read_csv(f2).T.to_dict().values()
                 self.assertEqual(expected, result)
-=======
-        with io.open(os.path.join(out_dir, self.items_filename), 'r', encoding='utf-8') as f:
-            result = list(csv.DictReader(f))
-            map(lambda rec: map(lambda key: rec.update({key: str(int(float(rec[key])))}), rec), result)
-            self.assertEqual(expected, result)
-
-        with io.open(os.path.join(out_dir, self.timestamped_items_filename), 'r', encoding='utf-8') as f:
-            result = list(csv.DictReader(f))
-            map(lambda rec: map(lambda key: rec.update({key: str(int(float(rec[key])))}), rec), result)
-            self.assertEqual(expected, result)
->>>>>>> 1a307827
 
     def check_coverages_files(self, exposures, out_dir):
         expected = [
@@ -419,24 +407,12 @@
             } for item_id, item in enumerate(exposures)
         ]
 
-<<<<<<< HEAD
         with io.open(os.path.join(out_dir, self.coverages_filename), 'r', encoding='utf-8') as f1:
             with io.open(os.path.join(out_dir, self.timestamped_coverages_filename), 'r', encoding='utf-8') as f2:
                 result = pd.read_csv(f1).T.to_dict().values()
                 self.assertEqual(expected, result)
                 result = pd.read_csv(f2).T.to_dict().values()
                 self.assertEqual(expected, result)
-=======
-        with io.open(os.path.join(out_dir, self.coverages_filename), 'r', encoding='utf-8') as f:
-            result = list(csv.DictReader(f))
-            map(lambda rec: map(lambda key: rec.update({key: str(int(float(rec[key])))}), rec), result)
-            self.assertEqual(expected, result)
-
-        with io.open(os.path.join(out_dir, self.timestamped_coverages_filename), 'r', encoding='utf-8') as f:
-            result = list(csv.DictReader(f))
-            map(lambda rec: map(lambda key: rec.update({key: str(int(float(rec[key])))}), rec), result)
-            self.assertEqual(expected, result)
->>>>>>> 1a307827
 
     def check_gul_files(self, exposures, out_dir):
         expected = [
@@ -447,7 +423,6 @@
             } for item_id in range(len(exposures))
         ]
 
-<<<<<<< HEAD
         with io.open(os.path.join(out_dir, self.gul_filename), 'r', encoding='utf-8') as f1:
             with io.open(os.path.join(out_dir, self.timestamped_gul_filename), 'r', encoding='utf-8') as f2:
                 result = pd.read_csv(f1).T.to_dict().values()
@@ -455,18 +430,7 @@
                 result = pd.read_csv(f2).T.to_dict().values()
                 self.assertEqual(expected, result)
 
-=======
-        with io.open(os.path.join(out_dir, self.gul_filename), 'r', encoding='utf-8') as f:
-            result = list(csv.DictReader(f))
-            map(lambda rec: map(lambda key: rec.update({key: str(int(float(rec[key])))}), rec), result)
-            self.assertEqual(expected, result)
-
-        with io.open(os.path.join(out_dir, self.timestamped_gul_filename), 'r', encoding='utf-8') as f:
-            result = list(csv.DictReader(f))
-            map(lambda rec: map(lambda key: rec.update({key: str(int(float(rec[key])))}), rec), result)
-            self.assertEqual(expected, result)
->>>>>>> 1a307827
-
+                
 class OasisExposuresManagerGenerateItemsFile(FileGenerationTestCase):
 
     @settings(suppress_health_check=[HealthCheck.too_slow])
